package provision

import (
	"fmt"
	"github.com/broadinstitute/thelma/internal/thelma/app"
	"github.com/broadinstitute/thelma/internal/thelma/bee"
	"github.com/broadinstitute/thelma/internal/thelma/cli"
	"github.com/broadinstitute/thelma/internal/thelma/cli/commands/bee/common/builders"
	"github.com/broadinstitute/thelma/internal/thelma/cli/commands/bee/common/pinflags"
	"github.com/broadinstitute/thelma/internal/thelma/cli/commands/bee/common/seedflags"
	"github.com/broadinstitute/thelma/internal/thelma/cli/commands/bee/common/views"
	"github.com/rs/zerolog/log"
	"github.com/spf13/cobra"
	"strings"
)

const helpMessage = `Provision the resources for a newly created BEE (Branch Engineering Environment)

Examples:

thelma bee provision --name=bee-swat-ecstatic-spider
`

var flagNames = struct {
<<<<<<< HEAD
	name          string
	generatorOnly string
	waitHealthy   string
	seed          string
	notify        string
}{
	name:          "name",
	generatorOnly: "generator-only",
	waitHealthy:   "wait-healthy",
	seed:          "seed",
	notify:        "notify",
=======
	name                      string
	generatorOnly             string
	waitHealthy               string
	waitHealthyTimeoutSeconds string
	seed                      string
	exportLogsOnFailure       string
}{
	name:                      "name",
	generatorOnly:             "generator-only",
	waitHealthy:               "wait-healthy",
	waitHealthyTimeoutSeconds: "wait-healthy-timeout-seconds",
	seed:                      "seed",
	exportLogsOnFailure:       "export-logs-on-failure",
>>>>>>> fea3513c
}

type provisionCommand struct {
	options   bee.ProvisionOptions
	pinFlags  pinflags.PinFlags
	seedFlags seedflags.SeedFlags
}

func NewBeeProvisionCommand() cli.ThelmaCommand {
	return &provisionCommand{
		pinFlags: pinflags.NewPinFlags(),
		seedFlags: seedflags.NewSeedFlags(func(options *seedflags.Options) {
			options.Prefix = "seed-"
			options.NoShortHand = true
			options.Hidden = false
		}),
	}
}

func (cmd *provisionCommand) ConfigureCobra(cobraCommand *cobra.Command) {
	cobraCommand.Use = "provision"
	cobraCommand.Short = "Provision and sync the resources for a newly-created BEE"
	cobraCommand.Long = helpMessage

	cobraCommand.Flags().StringVarP(&cmd.options.Name, flagNames.name, "n", "NAME", "Name of the newly-created BEE to provision")
	cobraCommand.Flags().BoolVar(&cmd.options.SyncGeneratorOnly, flagNames.generatorOnly, false, "Sync the BEE generator but not the BEE's Argo apps")
	cobraCommand.Flags().BoolVar(&cmd.options.WaitHealthy, flagNames.waitHealthy, true, "Wait for BEE's Argo apps to become healthy after syncing")
	cobraCommand.Flags().IntVar(&cmd.options.WaitHealthTimeoutSeconds, flagNames.waitHealthyTimeoutSeconds, 1200, "How long to wait for BEE's Argo apps to become healthy after syncing")
	cobraCommand.Flags().BoolVar(&cmd.options.Seed, flagNames.seed, true, `Seed BEE after creation (run "thelma bee seed -h" for more info)`)
<<<<<<< HEAD
	cobraCommand.Flags().BoolVar(&cmd.options.Notify, flagNames.notify, true, "Attempt to notify the owner via Slack upon success")
=======
	cobraCommand.Flags().BoolVar(&cmd.options.ExportLogsOnFailure, flagNames.exportLogsOnFailure, true, `Export container logs to GCS if BEE creation fails)`)
>>>>>>> fea3513c

	cmd.pinFlags.AddFlags(cobraCommand)
	cmd.seedFlags.AddFlags(cobraCommand)
}

func (cmd *provisionCommand) PreRun(_ app.ThelmaApp, ctx cli.RunContext) error {
	if !ctx.CobraCommand().Flags().Changed(flagNames.name) {
		return fmt.Errorf("no environment name specified; --%s is required", flagNames.name)
	}
	if strings.TrimSpace(cmd.options.Name) == "" {
		log.Warn().Msg("Is Thelma running in CI? Check that you're setting the name of your environment when running your job")
		return fmt.Errorf("no environment name specified; --%s was passed but no name was given", flagNames.name)
	}
	return nil
}

func (cmd *provisionCommand) Run(thelmaApp app.ThelmaApp, ctx cli.RunContext) error {
	bees, err := builders.NewBees(thelmaApp)
	if err != nil {
		return err
	}
	_bee, err := bees.ProvisionWith(cmd.options.Name, cmd.options)
	if _bee != nil {
		ctx.SetOutput(views.DescribeBee(_bee))
	}
	return err
}

func (cmd *provisionCommand) PostRun(_ app.ThelmaApp, _ cli.RunContext) error {
	return nil
}<|MERGE_RESOLUTION|>--- conflicted
+++ resolved
@@ -22,24 +22,12 @@
 `
 
 var flagNames = struct {
-<<<<<<< HEAD
-	name          string
-	generatorOnly string
-	waitHealthy   string
-	seed          string
-	notify        string
-}{
-	name:          "name",
-	generatorOnly: "generator-only",
-	waitHealthy:   "wait-healthy",
-	seed:          "seed",
-	notify:        "notify",
-=======
 	name                      string
 	generatorOnly             string
 	waitHealthy               string
 	waitHealthyTimeoutSeconds string
 	seed                      string
+	notify                    string
 	exportLogsOnFailure       string
 }{
 	name:                      "name",
@@ -47,8 +35,8 @@
 	waitHealthy:               "wait-healthy",
 	waitHealthyTimeoutSeconds: "wait-healthy-timeout-seconds",
 	seed:                      "seed",
+	notify:                    "notify",
 	exportLogsOnFailure:       "export-logs-on-failure",
->>>>>>> fea3513c
 }
 
 type provisionCommand struct {
@@ -78,11 +66,8 @@
 	cobraCommand.Flags().BoolVar(&cmd.options.WaitHealthy, flagNames.waitHealthy, true, "Wait for BEE's Argo apps to become healthy after syncing")
 	cobraCommand.Flags().IntVar(&cmd.options.WaitHealthTimeoutSeconds, flagNames.waitHealthyTimeoutSeconds, 1200, "How long to wait for BEE's Argo apps to become healthy after syncing")
 	cobraCommand.Flags().BoolVar(&cmd.options.Seed, flagNames.seed, true, `Seed BEE after creation (run "thelma bee seed -h" for more info)`)
-<<<<<<< HEAD
+	cobraCommand.Flags().BoolVar(&cmd.options.ExportLogsOnFailure, flagNames.exportLogsOnFailure, true, `Export container logs to GCS if BEE creation fails)`)
 	cobraCommand.Flags().BoolVar(&cmd.options.Notify, flagNames.notify, true, "Attempt to notify the owner via Slack upon success")
-=======
-	cobraCommand.Flags().BoolVar(&cmd.options.ExportLogsOnFailure, flagNames.exportLogsOnFailure, true, `Export container logs to GCS if BEE creation fails)`)
->>>>>>> fea3513c
 
 	cmd.pinFlags.AddFlags(cobraCommand)
 	cmd.seedFlags.AddFlags(cobraCommand)
