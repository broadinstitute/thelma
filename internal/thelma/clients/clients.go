--- conflicted
+++ resolved
@@ -42,7 +42,6 @@
 }
 
 func New(thelmaConfig config.Config, thelmaRoot root.Root, creds credentials.Credentials, runner shell.Runner) (Clients, error) {
-
 	return &clients{
 		thelmaConfig: thelmaConfig,
 		thelmaRoot:   thelmaRoot,
@@ -121,10 +120,6 @@
 	return sherlock.New(c.thelmaConfig, iapToken)
 }
 
-<<<<<<< HEAD
-func (c *clients) Slack() (*slack.Slack, error) {
-	return slack.New(c.thelmaConfig, c.Vault)
-=======
 func (c *clients) Kubernetes() kubernetes.Clients {
 	// the Kubernetes client factory does some caching, so we
 	// lazy-initialize and cache a single instance
@@ -137,5 +132,8 @@
 	_kubernetes := kubernetes.New(c.thelmaRoot, c.runner, c.Google())
 	c.kubernetes = _kubernetes
 	return c.kubernetes
->>>>>>> fea3513c
+}
+
+func (c *clients) Slack() (*slack.Slack, error) {
+	return slack.New(c.thelmaConfig, c.Vault)
 }